--- conflicted
+++ resolved
@@ -119,37 +119,6 @@
         for chunk in iter(lambda: resp["Body"].read(4096), b""):
             f.write(chunk)
 
-<<<<<<< HEAD
-def merge_rasters(rasters, bounds, output_fn):
-    """
-    Merge a list of rasters and clip using bounds
-    :param rasters: List of raster paths
-    :param bounds: Bounds from get_bounds()
-    :param output_fn: Full path and name of the mosaic
-    """
-    sources = []
-    for raster in rasters:
-        src = rasterio.open(raster)
-        sources.append(src)
-    merge(sources, dst_path=output_fn, method="max", bounds=bounds)
-    for src in sources:
-        src.close()
-=======
-
-def get_bounds(tile_id):
-    """
-    Get S2 tile bounds
-    :param tile_id: S2 tile id
-    :return: Bounds coordinates
-    """
-    res = main(tile_id)
-    UL0 = list(res[0]["UL0"])[0]
-    UL1 = list(res[0]["UL1"])[0]
-    # Return LL, UR tuple
-    return (UL0, UL1 - 109800, UL0 + 109800, UL1)
-
->>>>>>> e8f253fd
-
 def get_l8_rasters(data_folder):
     """
     Find Landsat 8 rasters
@@ -162,58 +131,6 @@
                 l8_rasters.append(os.path.join(root, file))
     return l8_rasters
 
-
-<<<<<<< HEAD
-def list_path_bands(data_folder):
-    """
-    Organize the files by date and path
-    :param data_folder:
-    :return: L8 rasters dict
-    """
-    l8_rasters = get_l8_rasters(data_folder)
-    merge_dict = {}
-    # List all rows for the same path and same day
-    for prod in l8_rasters:
-        meta = prod.split("_")
-        date = meta[3]
-        path = meta[2][:3]
-        prod_path = prod
-        band = re.findall("(?<=\_T1_)(.*?)(?=\.)", prod)[0]
-        # Should be a better way to fill up this dict
-        if date in merge_dict:
-            if path in merge_dict[date]:
-                if band in merge_dict[date][path]:
-                    merge_dict[date][path][band].append(prod_path)
-                else:
-                    merge_dict[date][path][band] = []
-                    merge_dict[date][path][band].append(prod_path)
-            else:
-                merge_dict[date][path] = {}
-                if band in merge_dict[date][path]:
-                    merge_dict[date][path][band].append(prod_path)
-                else:
-                    merge_dict[date][path][band] = []
-                    merge_dict[date][path][band].append(prod_path)
-        else:
-            merge_dict[date] = {}
-            if path in merge_dict[date]:
-                if band in merge_dict[date][path]:
-                    merge_dict[date][path][band].append(prod_path)
-                else:
-                    merge_dict[date][path][band] = []
-                    merge_dict[date][path][band].append(prod_path)
-            else:
-                merge_dict[date][path] = {}
-                if band in merge_dict[date][path]:
-                    merge_dict[date][path][band].append(prod_path)
-                else:
-                    merge_dict[date][path][band] = []
-                    merge_dict[date][path][band].append(prod_path)
-    return merge_dict
-
-# TODO: move to AWS provider to enhance te download L8 function with a subset dwnl paramter
-=======
->>>>>>> e8f253fd
 def copy_tirs_s3(s3_full_key, out_dir, s2_tile):
     """
     Copy L8 Thermal bands from S3 bucket
